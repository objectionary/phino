{-# LANGUAGE DeriveAnyClass #-}
{-# LANGUAGE DuplicateRecordFields #-}
{-# LANGUAGE NamedFieldPuns #-}
{-# LANGUAGE RecordWildCards #-}
{-# LANGUAGE ScopedTypeVariables #-}

-- SPDX-FileCopyrightText: Copyright (c) 2025 Objectionary.com
-- SPDX-License-Identifier: MIT

module CLI (runCLI) where

import Ast (Program (Program))
import Control.Exception (Exception (displayException), SomeException, handle, throw, throwIO)
import Control.Exception.Base
import Control.Monad (when)
import Data.Char (toLower, toUpper)
import Data.List (intercalate)
import Data.Maybe (isJust, isNothing)
import Data.Version (showVersion)
import Dataize (DataizeContext (DataizeContext), dataize)
import Functions (buildTerm)
import qualified Functions
import LaTeX (explainRules)
import Logger
import Misc (ensuredFile)
import qualified Misc
import Must (Must (..))
import Options.Applicative
import Parser (parseProgramThrows)
import Paths_phino (version)
import Pretty (PrintMode (SALTY, SWEET), prettyBytes, prettyProgram')
import Rewriter (RewriteContext (RewriteContext), rewrite')
import System.Exit (ExitCode (..), exitFailure)
import System.IO (getContents')
import Text.Printf (printf)
import XMIR (XmirContext (XmirContext), parseXMIRThrows, printXMIR, programToXMIR, xmirToPhi)
import Yaml (normalizationRules)
import qualified Yaml as Y

data CmdException
  = InvalidRewriteArguments {message :: String}
  | CouldNotReadFromStdin {message :: String}
  | CouldNotDataize
  deriving (Exception)

instance Show CmdException where
  show InvalidRewriteArguments {..} = printf "Invalid set of arguments for 'rewrite' command: %s" message
  show CouldNotReadFromStdin {..} = printf "Could not read input from stdin\nReason: %s" message
  show CouldNotDataize = "Could not dataize given program"

data Command
  = CmdRewrite OptsRewrite
  | CmdDataize OptsDataize
  | CmdExplain OptsExplain

data IOFormat = XMIR | PHI
  deriving (Eq)

instance Show IOFormat where
  show XMIR = "xmir"
  show PHI = "phi"

data OptsDataize = OptsDataize
  { logLevel :: LogLevel,
    inputFormat :: IOFormat,
    maxDepth :: Integer,
    maxCycles :: Integer,
    depthSensitive :: Bool,
    inputFile :: Maybe FilePath
  }

data OptsExplain = OptsExplain
  { logLevel :: LogLevel,
    rules :: [FilePath],
    normalize :: Bool,
    nothing :: Bool,
    shuffle :: Bool,
    targetFile :: Maybe FilePath
  }

data OptsRewrite = OptsRewrite
  { logLevel :: LogLevel,
    rules :: [FilePath],
    inputFormat :: IOFormat,
    outputFormat :: IOFormat,
    printMode :: PrintMode,
    normalize :: Bool,
    nothing :: Bool,
    shuffle :: Bool,
    omitListing :: Bool,
    omitComments :: Bool,
    depthSensitive :: Bool,
    must :: Must,
    maxDepth :: Integer,
    maxCycles :: Integer,
    inPlace :: Bool,
    targetFile :: Maybe FilePath,
    inputFile :: Maybe FilePath
  }

parseIOFormat :: String -> ReadM IOFormat
parseIOFormat type' = eitherReader $ \format -> case map toLower format of
  "xmir" -> Right XMIR
  "phi" -> Right PHI
  _ -> Left (printf "invalid %s format: expected '%s' or '%s'" type' (show PHI) (show XMIR))

argInputFile :: Parser (Maybe FilePath)
argInputFile = optional (argument str (metavar "FILE" <> help "Path to input file"))

optMaxDepth :: Parser Integer
optMaxDepth = option auto (long "max-depth" <> metavar "DEPTH" <> help "Maximum number of rewriting iterations per rule" <> value 25 <> showDefault)

optMaxCycles :: Parser Integer
optMaxCycles = option auto (long "max-cycles" <> metavar "CYCLES" <> help "Maximum number of rewriting cycles across all rules" <> value 25 <> showDefault)

optInputFormat :: Parser IOFormat
optInputFormat = option (parseIOFormat "input") (long "input" <> metavar "FORMAT" <> help "Program input format (phi, xmir)" <> value PHI <> showDefault)

optDepthSensitive :: Parser Bool
optDepthSensitive = switch (long "depth-sensitive" <> help "Fail if rewriting is not finished after reaching max attempts (see --max-cycles or --max-depth)")

optLogLevel :: Parser LogLevel
optLogLevel =
  option
    parseLogLevel
    ( long "log-level"
        <> metavar "LEVEL"
        <> help ("Log level (" <> intercalate ", " (map show [DEBUG, INFO, WARNING, ERROR, NONE]) <> ")")
        <> value INFO
        <> showDefault
    )
  where
    parseLogLevel :: ReadM LogLevel
    parseLogLevel = eitherReader $ \lvl -> case map toUpper lvl of
      "DEBUG" -> Right DEBUG
      "INFO" -> Right INFO
      "WARNING" -> Right WARNING
      "WARN" -> Right WARNING
      "ERROR" -> Right ERROR
      "ERR" -> Right ERROR
      "NONE" -> Right NONE
      _ -> Left $ "unknown log-level: " <> lvl

optRule :: Parser [FilePath]
optRule = many (strOption (long "rule" <> metavar "FILE" <> help "Path to custom rule"))

optNormalize :: Parser Bool
optNormalize = switch (long "normalize" <> help "Use built-in normalization rules")

optTarget :: Parser (Maybe FilePath)
optTarget = optional (strOption (long "target" <> short 't' <> metavar "FILE" <> help "File to save output to"))

optNothing :: Parser Bool
optNothing = switch (long "nothing" <> help "Just desugar provided 𝜑-program")

optShuffle :: Parser Bool
optShuffle = switch (long "shuffle" <> help "Shuffle rules before applying")

explainParser :: Parser Command
explainParser =
  CmdExplain
    <$> ( OptsExplain
            <$> optLogLevel
            <*> optRule
            <*> optNormalize
            <*> optNothing
            <*> optShuffle
            <*> optTarget
        )

dataizeParser :: Parser Command
dataizeParser =
  CmdDataize
    <$> ( OptsDataize
            <$> optLogLevel
            <*> optInputFormat
            <*> optMaxDepth
            <*> optMaxCycles
            <*> optDepthSensitive
            <*> argInputFile
        )

rewriteParser :: Parser Command
rewriteParser =
  CmdRewrite
    <$> ( OptsRewrite
            <$> optLogLevel
            <*> optRule
            <*> optInputFormat
            <*> option (parseIOFormat "output") (long "output" <> metavar "FORMAT" <> help "Program output format (phi, xmir)" <> value PHI <> showDefault)
            <*> flag SALTY SWEET (long "sweet" <> help "Print 𝜑-program using syntax sugar")
            <*> optNormalize
            <*> optNothing
            <*> optShuffle
            <*> switch (long "omit-listing" <> help "Omit full program listing in XMIR output")
            <*> switch (long "omit-comments" <> help "Omit comments in XMIR output")
            <*> optDepthSensitive
            <*> option
              auto
              ( long "must"
                  <> metavar "RANGE"
                  <> help "Must-rewrite range (e.g., '3', '..5', '3..', '3..5'). Stops execution if number of rules applied is not in range. Use 0 to disable."
                  <> value MtDisabled
                  <> showDefaultWith show
              )
            <*> optMaxDepth
            <*> optMaxCycles
<<<<<<< HEAD
            <*> switch (long "in-place" <> help "Edit file in-place instead of printing to console")
            <*> optional (strOption (long "target" <> short 't' <> metavar "FILE" <> help "File to save output to"))
=======
            <*> optTarget
>>>>>>> 3919c1e3
            <*> argInputFile
        )

commandParser :: Parser Command
commandParser =
  hsubparser
    ( command "rewrite" (info rewriteParser (progDesc "Rewrite the program"))
        <> command "dataize" (info dataizeParser (progDesc "Dataize the program"))
        <> command "explain" (info explainParser (progDesc "Explain rules in LaTeX format"))
    )

parserInfo :: ParserInfo Command
parserInfo =
  info
    (commandParser <**> helper <**> simpleVersioner (showVersion version))
    (fullDesc <> header "Phino - CLI Manipulator of 𝜑-Calculus Expressions")

handler :: SomeException -> IO ()
handler e = case fromException e of
  Just ExitSuccess -> pure () -- prevent printing error on --version etc.
  _ -> do
    logError (displayException e)
    exitFailure

setLogLevel' :: Command -> IO ()
setLogLevel' cmd =
  let level = case cmd of
        CmdRewrite OptsRewrite {logLevel} -> logLevel
        CmdDataize OptsDataize {logLevel} -> logLevel
        CmdExplain OptsExplain {logLevel} -> logLevel
   in setLogLevel level

runCLI :: [String] -> IO ()
runCLI args = handle handler $ do
  cmd <- handleParseResult (execParserPure defaultPrefs parserInfo args)
  setLogLevel' cmd
  case cmd of
    CmdRewrite opts@OptsRewrite {..} -> do
      validateOpts
      logDebug (printf "Amount of rewriting cycles across all the rules: %d, per rule: %d" maxCycles maxDepth)
      input <- readInput inputFile
      rules' <- getRules nothing normalize shuffle rules
      program <- parseProgram input inputFormat
      rewritten <- rewrite' program rules' (RewriteContext program maxDepth maxCycles depthSensitive buildTerm must)
      logDebug (printf "Printing rewritten 𝜑-program as %s" (show outputFormat))
      prog <- printProgram rewritten outputFormat printMode input
      output targetFile prog
      where
        validateOpts :: IO ()
        validateOpts = do
          when
            (printMode == SWEET && outputFormat == XMIR)
            (throwIO (InvalidRewriteArguments "The --sweet and --output=xmir can't stay together"))
          validateMaxDepth maxDepth
          validateMaxCycles maxCycles
          validateMust must
        printProgram :: Program -> IOFormat -> PrintMode -> String -> IO String
        printProgram prog PHI mode _ = pure (prettyProgram' prog mode)
        printProgram prog XMIR _ listing = do
          xmir <- programToXMIR prog (XmirContext omitListing omitComments listing)
          pure (printXMIR xmir)
<<<<<<< HEAD
        output :: String -> IO ()
        output prog = case (inPlace, targetFile, inputFile) of
          (True, _, Just file) -> do
            logDebug (printf "The option '--in-place' is specified, writing back to '%s'..." file)
            writeFile file prog
            logInfo (printf "The file '%s' was modified in-place" file)
          (False, Just file, _) -> do
            logDebug (printf "The option '--target' is specified, printing to '%s'..." file)
            writeFile file prog
            logInfo (printf "The result program was saved in '%s'" file)
          (False, Nothing, _) -> do
            logDebug "The option '--target' is not specified, printing to console..."
            putStrLn prog
=======
>>>>>>> 3919c1e3
    CmdDataize opts@OptsDataize {..} -> do
      validateOpts
      input <- readInput inputFile
      prog <- parseProgram input inputFormat
      dataized <- dataize prog (DataizeContext prog maxDepth maxCycles depthSensitive buildTerm)
      maybe (throwIO CouldNotDataize) (putStrLn . prettyBytes) dataized
      where
        validateOpts :: IO ()
        validateOpts = do
          validateMaxDepth maxDepth
          validateMaxCycles maxCycles
    CmdExplain opts@OptsExplain {..} -> do
      validateOpts
      rules' <- getRules nothing normalize shuffle rules
      let latex = explainRules rules'
      output targetFile (explainRules rules')
      where
        validateOpts :: IO ()
        validateOpts =
          when
            (null rules && not normalize)
            (throwIO (InvalidRewriteArguments "Either --rule or --normalize must be specified"))
  where
<<<<<<< HEAD
    validateRewriteArguments :: OptsRewrite -> IO ()
    validateRewriteArguments OptsRewrite{..} = do
      when
        (printMode == SWEET && outputFormat == XMIR)
        (throwIO (InvalidRewriteArguments "The --sweet and --output=xmir can't stay together"))
      when
        (inPlace && isNothing inputFile)
        (throwIO (InvalidRewriteArguments "--in-place requires an input file"))
      when
        (inPlace && isJust targetFile)
        (throwIO (InvalidRewriteArguments "--in-place and --target cannot be used together"))
      validateMaxDepth maxDepth
      validateMaxCycles maxCycles
      validateIntArgument must (< 0) "--must must be positive"
    validateDataizeArguments :: OptsDataize -> IO ()
    validateDataizeArguments OptsDataize{..} = do
      validateMaxDepth maxDepth
      validateMaxCycles maxCycles
=======
>>>>>>> 3919c1e3
    validateIntArgument :: Integer -> (Integer -> Bool) -> String -> IO ()
    validateIntArgument num cmp msg =
      when
        (cmp num)
        (throwIO (InvalidRewriteArguments msg))
    validateMaxDepth :: Integer -> IO ()
    validateMaxDepth depth = validateIntArgument depth (<= 0) "--max-depth must be positive"
    validateMaxCycles :: Integer -> IO ()
    validateMaxCycles cycles = validateIntArgument cycles (<= 0) "--max-cycles must be positive"
    validateMust :: Must -> IO ()
    validateMust MtDisabled = pure ()
    validateMust (MtExact n) = validateIntArgument n (<= 0) "--must exact value must be positive"
    validateMust (MtRange minVal maxVal) = do
      maybe (pure ()) (\n -> validateIntArgument n (< 0) "--must minimum must be non-negative") minVal
      maybe (pure ()) (\n -> validateIntArgument n (< 0) "--must maximum must be non-negative") maxVal
      case (minVal, maxVal) of
        (Just min, Just max)
          | min > max ->
              throwIO
                ( InvalidRewriteArguments
                    (printf "--must range invalid: minimum (%d) is greater than maximum (%d)" min max)
                )
        _ -> pure ()
    readInput :: Maybe FilePath -> IO String
    readInput inputFile' = case inputFile' of
      Just pth -> do
        logDebug (printf "Reading from file: '%s'" pth)
        readFile =<< ensuredFile pth
      Nothing -> do
        logDebug "Reading from stdin"
        getContents' `catch` (\(e :: SomeException) -> throwIO (CouldNotReadFromStdin (show e)))
    parseProgram :: String -> IOFormat -> IO Program
    parseProgram phi PHI = parseProgramThrows phi
    parseProgram xmir XMIR = do
      doc <- parseXMIRThrows xmir
      xmirToPhi doc
    getRules :: Bool -> Bool -> Bool -> [FilePath] -> IO [Y.Rule]
    getRules nothing normalize shuffle rules = do
      ordered <-
        if nothing
          then do
            logDebug "The --nothing option is provided, no rules are used"
            pure []
          else
            if normalize
              then do
                let rules' = normalizationRules
                logDebug (printf "The --normalize option is provided, %d built-it normalization rules are used" (length rules'))
                pure rules'
              else
                if null rules
                  then throwIO (InvalidRewriteArguments "no --rule, no --normalize, no --nothing are provided")
                  else do
                    logDebug (printf "Using rules from files: [%s]" (intercalate ", " rules))
                    yamls <- mapM ensuredFile rules
                    mapM Y.yamlRule yamls
      if shuffle
        then do
          logDebug "The --shuffle option is provided, rules are used in random order"
          Misc.shuffle ordered
        else pure ordered
    output :: Maybe FilePath -> String -> IO ()
    output target content = case target of
      Nothing -> do
        logDebug "The option '--target' is not specified, printing to console..."
        putStrLn content
      Just file -> do
        logDebug (printf "The option '--target' is specified, printing to '%s'..." file)
        writeFile file content
        logInfo (printf "The command result was saved in '%s'" file)<|MERGE_RESOLUTION|>--- conflicted
+++ resolved
@@ -205,12 +205,8 @@
               )
             <*> optMaxDepth
             <*> optMaxCycles
-<<<<<<< HEAD
             <*> switch (long "in-place" <> help "Edit file in-place instead of printing to console")
-            <*> optional (strOption (long "target" <> short 't' <> metavar "FILE" <> help "File to save output to"))
-=======
             <*> optTarget
->>>>>>> 3919c1e3
             <*> argInputFile
         )
 
@@ -264,6 +260,12 @@
           when
             (printMode == SWEET && outputFormat == XMIR)
             (throwIO (InvalidRewriteArguments "The --sweet and --output=xmir can't stay together"))
+          when
+            (inPlace && isNothing inputFile)
+            (throwIO (InvalidRewriteArguments "--in-place requires an input file"))
+          when
+            (inPlace && isJust targetFile)
+            (throwIO (InvalidRewriteArguments "--in-place and --target cannot be used together"))
           validateMaxDepth maxDepth
           validateMaxCycles maxCycles
           validateMust must
@@ -272,9 +274,8 @@
         printProgram prog XMIR _ listing = do
           xmir <- programToXMIR prog (XmirContext omitListing omitComments listing)
           pure (printXMIR xmir)
-<<<<<<< HEAD
-        output :: String -> IO ()
-        output prog = case (inPlace, targetFile, inputFile) of
+        output :: Maybe FilePath -> String -> IO ()
+        output target prog = case (inPlace, target, inputFile) of
           (True, _, Just file) -> do
             logDebug (printf "The option '--in-place' is specified, writing back to '%s'..." file)
             writeFile file prog
@@ -282,12 +283,10 @@
           (False, Just file, _) -> do
             logDebug (printf "The option '--target' is specified, printing to '%s'..." file)
             writeFile file prog
-            logInfo (printf "The result program was saved in '%s'" file)
+            logInfo (printf "The command result was saved in '%s'" file)
           (False, Nothing, _) -> do
             logDebug "The option '--target' is not specified, printing to console..."
             putStrLn prog
-=======
->>>>>>> 3919c1e3
     CmdDataize opts@OptsDataize {..} -> do
       validateOpts
       input <- readInput inputFile
@@ -311,27 +310,6 @@
             (null rules && not normalize)
             (throwIO (InvalidRewriteArguments "Either --rule or --normalize must be specified"))
   where
-<<<<<<< HEAD
-    validateRewriteArguments :: OptsRewrite -> IO ()
-    validateRewriteArguments OptsRewrite{..} = do
-      when
-        (printMode == SWEET && outputFormat == XMIR)
-        (throwIO (InvalidRewriteArguments "The --sweet and --output=xmir can't stay together"))
-      when
-        (inPlace && isNothing inputFile)
-        (throwIO (InvalidRewriteArguments "--in-place requires an input file"))
-      when
-        (inPlace && isJust targetFile)
-        (throwIO (InvalidRewriteArguments "--in-place and --target cannot be used together"))
-      validateMaxDepth maxDepth
-      validateMaxCycles maxCycles
-      validateIntArgument must (< 0) "--must must be positive"
-    validateDataizeArguments :: OptsDataize -> IO ()
-    validateDataizeArguments OptsDataize{..} = do
-      validateMaxDepth maxDepth
-      validateMaxCycles maxCycles
-=======
->>>>>>> 3919c1e3
     validateIntArgument :: Integer -> (Integer -> Bool) -> String -> IO ()
     validateIntArgument num cmp msg =
       when
