--- conflicted
+++ resolved
@@ -503,11 +503,8 @@
             logDebug (printf "The option '--in-place' is specified, writing back to '%s'..." file)
             writeFile file prog
             logDebug (printf "The file '%s' was modified in-place" file)
-<<<<<<< HEAD
           (True, _, Nothing) ->
-            error "Unreachable: --in-place requires an input file"
-=======
->>>>>>> 8585be32
+            error "The option --in-place requires an input file"
           (False, Just file, _) -> do
             logDebug (printf "The option '--target' is specified, printing to '%s'..." file)
             writeFile file prog
