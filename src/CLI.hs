{-# LANGUAGE DeriveAnyClass #-}
{-# LANGUAGE DuplicateRecordFields #-}
{-# LANGUAGE NamedFieldPuns #-}
{-# LANGUAGE RecordWildCards #-}
{-# LANGUAGE ScopedTypeVariables #-}

-- SPDX-FileCopyrightText: Copyright (c) 2025 Objectionary.com
-- SPDX-License-Identifier: MIT

module CLI (runCLI) where

import AST (Program (Program))
import Control.Exception (Exception (displayException), SomeException, handle, throw, throwIO)
import Control.Exception.Base
import Control.Monad (when)
import Data.Char (toLower, toUpper)
import Data.Functor ((<&>))
import Data.List (intercalate)
import Data.Maybe (isJust, isNothing)
import Data.Version (showVersion)
import Dataize (DataizeContext (DataizeContext), dataize)
import Deps (saveStep)
import Encoding (Encoding (ASCII, UNICODE))
import Functions (buildTerm)
import qualified Functions
import LaTeX (LatexContext (LatexContext), explainRules, programToLaTeX, rewrittensToLatex)
import Lining (LineFormat (MULTILINE, SINGLELINE))
import Logger
import Misc (ensuredFile)
import qualified Misc
import Must (Must (..))
import Options.Applicative
import Parser (parseProgramThrows)
import Paths_phino (version)
import qualified Printer as P
import Rewriter (RewriteContext (RewriteContext), Rewritten (..), rewrite')
import Sugar
import System.Exit (ExitCode (..), exitFailure)
import System.IO (getContents')
import Text.Printf (printf)
import XMIR (XmirContext (XmirContext), defaultXmirContext, parseXMIRThrows, printXMIR, programToXMIR, xmirToPhi)
import Yaml (normalizationRules)
import qualified Yaml as Y

data PrintProgramContext = PrintProgCtx
  { sugar :: SugarType,
    line :: LineFormat,
    xmirCtx :: XmirContext,
    nonumber :: Bool
  }

data CmdException
  = InvalidRewriteArguments {message :: String}
  | CouldNotReadFromStdin {message :: String}
  | CouldNotDataize
  deriving (Exception)

instance Show CmdException where
  show InvalidRewriteArguments {..} = printf "Invalid set of arguments for 'rewrite' command: %s" message
  show CouldNotReadFromStdin {..} = printf "Could not read input from stdin\nReason: %s" message
  show CouldNotDataize = "Could not dataize given program"

data Command
  = CmdRewrite OptsRewrite
  | CmdDataize OptsDataize
  | CmdExplain OptsExplain
  | CmdMerge OptsMerge

data IOFormat = XMIR | PHI | LATEX
  deriving (Eq)

instance Show IOFormat where
  show XMIR = "xmir"
  show PHI = "phi"
  show LATEX = "latex"

data OptsDataize = OptsDataize
  { logLevel :: LogLevel,
    inputFormat :: IOFormat,
    sugarType :: SugarType,
    flat :: LineFormat,
    maxDepth :: Integer,
    maxCycles :: Integer,
    depthSensitive :: Bool,
    stepsDir :: Maybe FilePath,
    inputFile :: Maybe FilePath
  }

data OptsExplain = OptsExplain
  { logLevel :: LogLevel,
    rules :: [FilePath],
    normalize :: Bool,
    shuffle :: Bool,
    targetFile :: Maybe FilePath
  }

data OptsRewrite = OptsRewrite
  { logLevel :: LogLevel,
    rules :: [FilePath],
    inputFormat :: IOFormat,
    outputFormat :: IOFormat,
    sugarType :: SugarType,
    flat :: LineFormat,
    normalize :: Bool,
    shuffle :: Bool,
    omitListing :: Bool,
    omitComments :: Bool,
    depthSensitive :: Bool,
    nonumber :: Bool,
    must :: Must,
    maxDepth :: Integer,
    maxCycles :: Integer,
    inPlace :: Bool,
    sequence :: Bool,
    targetFile :: Maybe FilePath,
    stepsDir :: Maybe FilePath,
    inputFile :: Maybe FilePath
  }

data OptsMerge = OptsMerge
  { logLevel :: LogLevel,
    inputFormat :: IOFormat,
    outputFormat :: IOFormat,
    sugarType :: SugarType,
    flat :: LineFormat,
    omitListing :: Bool,
    omitComments :: Bool,
    targetFile :: Maybe FilePath,
    inputs :: [FilePath]
  }

optLogLevel :: Parser LogLevel
optLogLevel =
  option
    parseLogLevel
    ( long "log-level"
        <> metavar "LEVEL"
        <> help ("Log level (" <> intercalate ", " (map show [DEBUG, INFO, WARNING, ERROR, NONE]) <> ")")
        <> value INFO
        <> showDefault
    )
  where
    parseLogLevel :: ReadM LogLevel
    parseLogLevel = eitherReader $ \lvl -> case map toUpper lvl of
      "DEBUG" -> Right DEBUG
      "INFO" -> Right INFO
      "WARNING" -> Right WARNING
      "WARN" -> Right WARNING
      "ERROR" -> Right ERROR
      "ERR" -> Right ERROR
      "NONE" -> Right NONE
      _ -> Left $ "unknown log-level: " <> lvl

parseIOFormat :: String -> ReadM IOFormat
parseIOFormat type' = eitherReader $ \format -> case (map toLower format, type') of
  ("xmir", _) -> Right XMIR
  ("phi", _) -> Right PHI
  ("latex", "output") -> Right LATEX
  _ -> Left (printf "The value '%s' can't be used for '--%s' option, use --help to check possible values" format type')

argInputFile :: Parser (Maybe FilePath)
argInputFile = optional (argument str (metavar "FILE" <> help "Path to input file"))

optMaxDepth :: Parser Integer
optMaxDepth = option auto (long "max-depth" <> metavar "DEPTH" <> help "Maximum number of rewriting iterations per rule" <> value 25 <> showDefault)

optMaxCycles :: Parser Integer
optMaxCycles = option auto (long "max-cycles" <> metavar "CYCLES" <> help "Maximum number of rewriting cycles across all rules" <> value 25 <> showDefault)

optInputFormat :: Parser IOFormat
optInputFormat = option (parseIOFormat "input") (long "input" <> metavar "FORMAT" <> help "Program input format (phi, xmir)" <> value PHI <> showDefault)

optOutputFormat :: Parser IOFormat
optOutputFormat = option (parseIOFormat "output") (long "output" <> metavar "FORMAT" <> help "Program output format (phi, xmir, latex)" <> value PHI <> showDefault)

optDepthSensitive :: Parser Bool
optDepthSensitive = switch (long "depth-sensitive" <> help "Fail if rewriting is not finished after reaching max attempts (see --max-cycles or --max-depth)")

optRule :: Parser [FilePath]
optRule = many (strOption (long "rule" <> metavar "[FILE]" <> help "Path to custom rule"))

optNormalize :: Parser Bool
optNormalize = switch (long "normalize" <> help "Use built-in normalization rules")

optTarget :: Parser (Maybe FilePath)
optTarget = optional (strOption (long "target" <> short 't' <> metavar "FILE" <> help "File to save output to"))

optStepsDir :: Parser (Maybe FilePath)
optStepsDir = optional (strOption (long "steps-dir" <> metavar "FILE" <> help "Directory to save intermediate steps during rewriting/dataizing"))

optShuffle :: Parser Bool
optShuffle = switch (long "shuffle" <> help "Shuffle rules before applying")

optSugar :: [String] -> Parser SugarType
optSugar opts = flag SALTY SWEET (long "sweet" <> help (printf "Print result and intermediate (see %s option(s)) 𝜑-programs using syntax sugar" (intercalate ", " opts)))

optSugar' :: Parser SugarType
optSugar' = flag SALTY SWEET (long "sweet" <> help "Print result 𝜑-program using syntax sugar")

optLineFormat :: [String] -> Parser LineFormat
optLineFormat opts = flag MULTILINE SINGLELINE (long "flat" <> help (printf "Print result and intermediate (see %s option(s)) 𝜑-programs in one line" (intercalate ", " opts)))

optLineFormat' :: Parser LineFormat
optLineFormat' = flag MULTILINE SINGLELINE (long "flat" <> help "Print result 𝜑-program in one line")

optOmitListing :: Parser Bool
optOmitListing = switch (long "omit-listing" <> help "Omit full program listing in XMIR output")

optOmitComments :: Parser Bool
optOmitComments = switch (long "omit-comments" <> help "Omit comments in XMIR output")

explainParser :: Parser Command
explainParser =
  CmdExplain
    <$> ( OptsExplain
            <$> optLogLevel
            <*> optRule
            <*> optNormalize
            <*> optShuffle
            <*> optTarget
        )

dataizeParser :: Parser Command
dataizeParser =
  let steps = ["--steps-dir"]
   in CmdDataize
        <$> ( OptsDataize
                <$> optLogLevel
                <*> optInputFormat
                <*> optSugar steps
                <*> optLineFormat steps
                <*> optMaxDepth
                <*> optMaxCycles
                <*> optDepthSensitive
                <*> optStepsDir
                <*> argInputFile
            )

rewriteParser :: Parser Command
rewriteParser =
  let opts = ["--sequence", "--steps-dir"]
   in CmdRewrite
        <$> ( OptsRewrite
                <$> optLogLevel
                <*> optRule
                <*> optInputFormat
                <*> optOutputFormat
                <*> optSugar opts
                <*> optLineFormat opts
                <*> optNormalize
                <*> optShuffle
                <*> optOmitListing
                <*> optOmitComments
                <*> optDepthSensitive
                <*> option
                  auto
                  ( long "must"
                      <> metavar "RANGE"
                      <> help "Must-rewrite range (e.g., '3', '..5', '3..', '3..5'). Stops execution if number of rules applied is not in range. Use 0 to disable."
                      <> value MtDisabled
                      <> showDefaultWith show
                  )
                <*> optMaxDepth
                <*> optMaxCycles
                <*> switch (long "in-place" <> help "Edit file in-place instead of printing to output")
                <*> switch (long "sequence" <> help "Result output contains all intermediate 𝜑-programs concatenated with EOL")
                <*> optTarget
                <*> optStepsDir
                <*> argInputFile
            )

mergeParser :: Parser Command
mergeParser =
  CmdMerge
    <$> ( OptsMerge
            <$> optLogLevel
            <*> optInputFormat
<<<<<<< HEAD
            <*> optOutputFormat
            <*> optSugar'
            <*> optLineFormat'
            <*> optOmitListing
            <*> optOmitComments
=======
            <*> option (parseIOFormat "output") (long "output" <> metavar "FORMAT" <> help "Program output format (phi, xmir)" <> value PHI <> showDefault)
            <*> optSugar
            <*> optLineFormat
            <*> optNormalize
            <*> optShuffle
            <*> switch (long "omit-listing" <> help "Omit full program listing in XMIR output")
            <*> switch (long "omit-comments" <> help "Omit comments in XMIR output")
            <*> optDepthSensitive
            <*> switch (long "nonumber" <> help "Turn off equation auto numbering in LaTeX rendering")
            <*> option
              auto
              ( long "must"
                  <> metavar "RANGE"
                  <> help "Must-rewrite range (e.g., '3', '..5', '3..', '3..5'). Stops execution if number of rules applied is not in range. Use 0 to disable."
                  <> value MtDisabled
                  <> showDefaultWith show
              )
            <*> optMaxDepth
            <*> optMaxCycles
            <*> switch (long "in-place" <> help "Edit file in-place instead of printing to output")
            <*> switch (long "sequence" <> help "Result output contains all intermediate 𝜑-programs concatenated with EOL")
>>>>>>> 2b12aac1
            <*> optTarget
            <*> many (argument str (metavar "[FILE]" <> help "Paths to input files"))
        )

commandParser :: Parser Command
commandParser =
  hsubparser
    ( command "rewrite" (info rewriteParser (progDesc "Rewrite the 𝜑-program"))
        <> command "dataize" (info dataizeParser (progDesc "Dataize the 𝜑-program"))
        <> command "explain" (info explainParser (progDesc "Explain rules in LaTeX format"))
        <> command "merge" (info mergeParser (progDesc "Merge 𝜑-programs into single one by merging their top level formations"))
    )

parserInfo :: ParserInfo Command
parserInfo =
  info
    (commandParser <**> helper <**> simpleVersioner (showVersion version))
    (fullDesc <> header "Phino - CLI Manipulator of 𝜑-Calculus Expressions")

handler :: SomeException -> IO ()
handler e = case fromException e of
  Just ExitSuccess -> pure () -- prevent printing error on --version etc.
  _ -> do
    logError (displayException e)
    exitFailure

setLogLevel' :: Command -> IO ()
setLogLevel' cmd =
  let level = case cmd of
        CmdRewrite OptsRewrite {logLevel} -> logLevel
        CmdDataize OptsDataize {logLevel} -> logLevel
        CmdExplain OptsExplain {logLevel} -> logLevel
        CmdMerge OptsMerge {logLevel} -> logLevel
   in setLogLevel level

runCLI :: [String] -> IO ()
runCLI args = handle handler $ do
  cmd <- handleParseResult (execParserPure defaultPrefs parserInfo args)
  setLogLevel' cmd
  case cmd of
    CmdRewrite opts@OptsRewrite {..} -> do
      validateOpts
      logDebug (printf "Amount of rewriting cycles across all the rules: %d, per rule: %d" maxCycles maxDepth)
      input <- readInput inputFile
      let xmirCtx = XmirContext omitListing omitComments input
          printProgCtx = PrintProgCtx sugarType flat xmirCtx nonumber
      rules' <- getRules normalize shuffle rules
      program <- parseProgram input inputFormat
      rewrittens <- rewrite' program rules' (context program printProgCtx)
      logDebug (printf "Printing rewritten 𝜑-program as %s" (show outputFormat))
      progs <- printRewrittens printProgCtx rewrittens
      output targetFile progs
      where
        validateOpts :: IO ()
        validateOpts = do
          when
            (sugarType == SWEET && outputFormat == XMIR)
            (throwIO (InvalidRewriteArguments "The --sweet and --output=xmir can't stay together"))
          when
            (inPlace && isNothing inputFile)
            (throwIO (InvalidRewriteArguments "--in-place requires an input file"))
          when
            (inPlace && isJust targetFile)
            (throwIO (InvalidRewriteArguments "--in-place and --target cannot be used together"))
          when
            (nonumber && outputFormat /= LATEX)
            (throwIO (InvalidRewriteArguments "The --nonumber option can stay together with --output=latex only"))
          validateMaxDepth maxDepth
          validateMaxCycles maxCycles
          validateMust must
        output :: Maybe FilePath -> String -> IO ()
        output target prog = case (inPlace, target, inputFile) of
          (True, _, Just file) -> do
            logDebug (printf "The option '--in-place' is specified, writing back to '%s'..." file)
            writeFile file prog
            logInfo (printf "The file '%s' was modified in-place" file)
          (False, Just file, _) -> do
            logDebug (printf "The option '--target' is specified, printing to '%s'..." file)
            writeFile file prog
            logInfo (printf "The command result was saved in '%s'" file)
          (False, Nothing, _) -> do
            logDebug "The option '--target' is not specified, printing to console..."
            putStrLn prog
        context :: Program -> PrintProgramContext -> RewriteContext
        context program ctx =
          RewriteContext
            program
            maxDepth
            maxCycles
            depthSensitive
            sequence
            buildTerm
            must
            (saveStep stepsDir (ioToExtension outputFormat) (printProgram outputFormat ctx))
        printRewrittens :: PrintProgramContext -> [Rewritten] -> IO String
        printRewrittens ctx rewrittens
          | outputFormat == LATEX = pure (rewrittensToLatex rewrittens (LatexContext sugarType flat nonumber))
          | otherwise = mapM (printProgram outputFormat ctx . program) rewrittens <&> intercalate "\n"
    CmdDataize opts@OptsDataize {..} -> do
      validateOpts
      input <- readInput inputFile
      prog <- parseProgram input inputFormat
      dataized <- dataize prog (context prog)
      maybe (throwIO CouldNotDataize) (putStrLn . P.printBytes) dataized
      where
        validateOpts :: IO ()
        validateOpts = do
          validateMaxDepth maxDepth
          validateMaxCycles maxCycles
        context :: Program -> DataizeContext
        context program =
          DataizeContext
            program
            maxDepth
            maxCycles
            depthSensitive
            buildTerm
            (saveStep stepsDir (ioToExtension PHI) (printProgram PHI (PrintProgCtx sugarType flat defaultXmirContext False)))
    CmdExplain opts@OptsExplain {..} -> do
      validateOpts
      rules' <- getRules normalize shuffle rules
      let latex = explainRules rules'
      output targetFile (explainRules rules')
      where
        validateOpts :: IO ()
        validateOpts =
          when
            (null rules && not normalize)
            (throwIO (InvalidRewriteArguments "Either --rule or --normalize must be specified"))
    CmdMerge opts@OptsMerge{..} -> do
      inputs' <- traverse (readInput . Just) inputs
      putStrLn ""
  where
    validateIntArgument :: Integer -> (Integer -> Bool) -> String -> IO ()
    validateIntArgument num cmp msg =
      when
        (cmp num)
        (throwIO (InvalidRewriteArguments msg))
    validateMaxDepth :: Integer -> IO ()
    validateMaxDepth depth = validateIntArgument depth (<= 0) "--max-depth must be positive"
    validateMaxCycles :: Integer -> IO ()
    validateMaxCycles cycles = validateIntArgument cycles (<= 0) "--max-cycles must be positive"
    validateMust :: Must -> IO ()
    validateMust MtDisabled = pure ()
    validateMust (MtExact n) = validateIntArgument n (<= 0) "--must exact value must be positive"
    validateMust (MtRange minVal maxVal) = do
      maybe (pure ()) (\n -> validateIntArgument n (< 0) "--must minimum must be non-negative") minVal
      maybe (pure ()) (\n -> validateIntArgument n (< 0) "--must maximum must be non-negative") maxVal
      case (minVal, maxVal) of
        (Just min, Just max)
          | min > max ->
              throwIO
                ( InvalidRewriteArguments
                    (printf "--must range invalid: minimum (%d) is greater than maximum (%d)" min max)
                )
        _ -> pure ()
    readInput :: Maybe FilePath -> IO String
    readInput inputFile' = case inputFile' of
      Just pth -> do
        logDebug (printf "Reading from file: '%s'" pth)
        readFile =<< ensuredFile pth
      Nothing -> do
        logDebug "Reading from stdin"
        getContents' `catch` (\(e :: SomeException) -> throwIO (CouldNotReadFromStdin (show e)))
    parseProgram :: String -> IOFormat -> IO Program
    parseProgram phi PHI = parseProgramThrows phi
    parseProgram xmir XMIR = do
      doc <- parseXMIRThrows xmir
      xmirToPhi doc
    printProgram :: IOFormat -> PrintProgramContext -> Program -> IO String
    printProgram PHI PrintProgCtx {..} prog = pure (P.printProgram' prog (sugar, UNICODE, line))
    printProgram XMIR PrintProgCtx {..} prog = programToXMIR prog xmirCtx <&> printXMIR
    printProgram LATEX PrintProgCtx {..} prog = pure (programToLaTeX prog (LatexContext sugar line nonumber))
    getRules :: Bool -> Bool -> [FilePath] -> IO [Y.Rule]
    getRules normalize shuffle rules = do
      ordered <-
        if normalize
          then do
            let rules' = normalizationRules
            logDebug (printf "The --normalize option is provided, %d built-it normalization rules are used" (length rules'))
            pure rules'
          else
            if null rules
              then do
                logDebug "No --rule and no --normalize options are provided, no rules are used"
                pure []
              else do
                logDebug (printf "Using rules from files: [%s]" (intercalate ", " rules))
                yamls <- mapM ensuredFile rules
                mapM Y.yamlRule yamls
      if shuffle
        then do
          logDebug "The --shuffle option is provided, rules are used in random order"
          Misc.shuffle ordered
        else pure ordered
    output :: Maybe FilePath -> String -> IO ()
    output target content = case target of
      Nothing -> do
        logDebug "The option '--target' is not specified, printing to console..."
        putStrLn content
      Just file -> do
        logDebug (printf "The option '--target' is specified, printing to '%s'..." file)
        writeFile file content
        logInfo (printf "The command result was saved in '%s'" file)
    ioToExtension :: IOFormat -> String
    ioToExtension LATEX = "tex"
    ioToExtension format = show format<|MERGE_RESOLUTION|>--- conflicted
+++ resolved
@@ -252,6 +252,7 @@
                 <*> optOmitListing
                 <*> optOmitComments
                 <*> optDepthSensitive
+                <*> switch (long "nonumber" <> help "Turn off equation auto numbering in LaTeX rendering")
                 <*> option
                   auto
                   ( long "must"
@@ -275,35 +276,11 @@
     <$> ( OptsMerge
             <$> optLogLevel
             <*> optInputFormat
-<<<<<<< HEAD
             <*> optOutputFormat
             <*> optSugar'
             <*> optLineFormat'
             <*> optOmitListing
             <*> optOmitComments
-=======
-            <*> option (parseIOFormat "output") (long "output" <> metavar "FORMAT" <> help "Program output format (phi, xmir)" <> value PHI <> showDefault)
-            <*> optSugar
-            <*> optLineFormat
-            <*> optNormalize
-            <*> optShuffle
-            <*> switch (long "omit-listing" <> help "Omit full program listing in XMIR output")
-            <*> switch (long "omit-comments" <> help "Omit comments in XMIR output")
-            <*> optDepthSensitive
-            <*> switch (long "nonumber" <> help "Turn off equation auto numbering in LaTeX rendering")
-            <*> option
-              auto
-              ( long "must"
-                  <> metavar "RANGE"
-                  <> help "Must-rewrite range (e.g., '3', '..5', '3..', '3..5'). Stops execution if number of rules applied is not in range. Use 0 to disable."
-                  <> value MtDisabled
-                  <> showDefaultWith show
-              )
-            <*> optMaxDepth
-            <*> optMaxCycles
-            <*> switch (long "in-place" <> help "Edit file in-place instead of printing to output")
-            <*> switch (long "sequence" <> help "Result output contains all intermediate 𝜑-programs concatenated with EOL")
->>>>>>> 2b12aac1
             <*> optTarget
             <*> many (argument str (metavar "[FILE]" <> help "Paths to input files"))
         )
