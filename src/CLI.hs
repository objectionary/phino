--- conflicted
+++ resolved
@@ -57,11 +57,8 @@
 data Command
   = CmdRewrite OptsRewrite
   | CmdDataize OptsDataize
-<<<<<<< HEAD
   | CmdMatch OptsMatch
-=======
   | CmdExplain OptsExplain
->>>>>>> 45a5aa49
 
 data IOFormat = XMIR | PHI
   deriving (Eq)
@@ -79,14 +76,14 @@
     inputFile :: Maybe FilePath
   }
 
-<<<<<<< HEAD
 data OptsMatch = OptsMatch
   { logLevel :: LogLevel,
     pattern :: String,
     whenCondition :: Maybe String,
     inputFormat :: IOFormat,
     inputFile :: Maybe FilePath
-=======
+  }
+
 data OptsExplain = OptsExplain
   { logLevel :: LogLevel,
     rules :: [FilePath],
@@ -94,7 +91,6 @@
     nothing :: Bool,
     shuffle :: Bool,
     targetFile :: Maybe FilePath
->>>>>>> 45a5aa49
   }
 
 data OptsRewrite = OptsRewrite
@@ -245,11 +241,8 @@
   hsubparser
     ( command "rewrite" (info rewriteParser (progDesc "Rewrite the program"))
         <> command "dataize" (info dataizeParser (progDesc "Dataize the program"))
-<<<<<<< HEAD
         <> command "match" (info matchParser (progDesc "Find patterns in the program"))
-=======
         <> command "explain" (info explainParser (progDesc "Explain rules in LaTeX format"))
->>>>>>> 45a5aa49
     )
 
 parserInfo :: ParserInfo Command
@@ -270,11 +263,8 @@
   let level = case cmd of
         CmdRewrite OptsRewrite {logLevel} -> logLevel
         CmdDataize OptsDataize {logLevel} -> logLevel
-<<<<<<< HEAD
         CmdMatch OptsMatch {logLevel} -> logLevel
-=======
         CmdExplain OptsExplain {logLevel} -> logLevel
->>>>>>> 45a5aa49
    in setLogLevel level
 
 runCLI :: [String] -> IO ()
@@ -331,7 +321,11 @@
       prog <- parseProgram input inputFormat
       dataized <- dataize prog (DataizeContext prog maxDepth maxCycles depthSensitive buildTerm)
       maybe (throwIO CouldNotDataize) (putStrLn . prettyBytes) dataized
-<<<<<<< HEAD
+      where
+        validateOpts :: IO ()
+        validateOpts = do
+          validateMaxDepth maxDepth
+          validateMaxCycles maxCycles
     CmdMatch OptsMatch {..} -> do
       input <- readInput inputFile
       prog <- parseProgram input inputFormat
@@ -340,12 +334,6 @@
         Just condStr -> Just <$> parseConditionString condStr
       result <- performMatch' pattern cond prog SALTY
       putStr result
-=======
-      where
-        validateOpts :: IO ()
-        validateOpts = do
-          validateMaxDepth maxDepth
-          validateMaxCycles maxCycles
     CmdExplain opts@OptsExplain {..} -> do
       validateOpts
       rules' <- getRules nothing normalize shuffle rules
@@ -357,7 +345,6 @@
           when
             (null rules && not normalize)
             (throwIO (InvalidRewriteArguments "Either --rule or --normalize must be specified"))
->>>>>>> 45a5aa49
   where
     validateIntArgument :: Integer -> (Integer -> Bool) -> String -> IO ()
     validateIntArgument num cmp msg =
