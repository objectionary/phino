{-# LANGUAGE DeriveAnyClass #-}
{-# LANGUAGE DerivingStrategies #-}
{-# LANGUAGE RecordWildCards #-}
{-# OPTIONS_GHC -Wno-unrecognised-pragmas #-}

-- SPDX-FileCopyrightText: Copyright (c) 2025 Objectionary.com
-- SPDX-License-Identifier: MIT

module Rewriter (rewrite, rewrite') where

import Ast
import Builder
import qualified Condition as C
import Control.Exception
import qualified Data.Map.Strict as M
import Data.Maybe (catMaybes, fromMaybe, isJust)
import Logger (logDebug)
import Matcher (MetaValue (MvAttribute, MvBindings, MvExpression), Subst (Subst), combine, combineMany, matchProgram, substEmpty, substSingle)
import Misc (ensuredFile)
import Parser (parseProgram, parseProgramThrows)
import Pretty (prettyExpression, prettyProgram, prettySubsts)
import Replacer (replaceProgram)
import Text.Printf
import qualified Yaml as Y

data RewriteException
  = CouldNotBuild {expr :: Expression, substs :: [Subst]}
  | CouldNotReplace {prog :: Program, ptn :: Expression, res :: Expression}
  deriving (Exception)

instance Show RewriteException where
  show CouldNotBuild {..} =
    printf
      "Couldn't build given expression with provided substitutions\n--Expression: %s\n--Substitutions: %s"
      (prettyExpression expr)
      (prettySubsts substs)
  show CouldNotReplace {..} =
    printf
      "Couldn't replace expression in program by pattern\nProgram: %s\n--Pattern: %s\n--Result: %s"
      (prettyProgram prog)
      (prettyExpression ptn)
      (prettyExpression res)

-- Build pattern and result expression and replace patterns to results in given program
buildAndReplace :: Program -> Expression -> Expression -> [Subst] -> IO Program
buildAndReplace program ptn res substs =
  case (buildExpressions ptn substs, buildExpressions res substs) of
    (Just ptns, Just repls) ->
      let repls' = map fst repls
          ptns' = map fst ptns
       in case replaceProgram program ptns' repls' of
            Just prog -> pure prog
            _ -> throwIO (CouldNotReplace program ptn res)
    (Nothing, _) -> throwIO (CouldNotBuild ptn substs)
    (_, Nothing) -> throwIO (CouldNotBuild res substs)

-- Extend list of given substitutions with extra substitutions from 'where' yaml rule section
extraSubstitutions :: Program -> Maybe [Y.Extra] -> [Subst] -> [Subst]
extraSubstitutions prog extras substs = case extras of
  Nothing -> substs
  Just extras' ->
    catMaybes
      [ foldl
          ( \(Just subst') extra -> case Y.meta extra of
              ExMeta name -> do
                let func = Y.function extra
                    args = Y.args extra
                expr <- buildExpressionFromFunction func args subst' prog
                combine (substSingle name (MvExpression expr (ExFormation []))) subst'
              _ -> Just subst'
          )
          (Just subst)
          extras'
        | subst <- substs
      ]

rewrite :: Program -> [Y.Rule] -> IO Program
rewrite program [] = pure program
rewrite program (rule : rest) = do
  logDebug (printf "Trying to apply rule: %s" (fromMaybe "unknown" (Y.name rule)))
  let ptn = Y.pattern rule
      res = Y.result rule
      condition = Y.when rule
  prog <- case C.matchProgramWithCondition ptn condition program of
    Nothing -> do
      logDebug "Rule didn't match"
      pure program
    Just matched -> do
      let substs = extraSubstitutions program (Y.where_ rule) matched
      logDebug (printf "Rule has been matched, substitutions are:\n%s" (prettySubsts substs))
<<<<<<< HEAD
      replaced substs
  rewrite prog rest

rewrite' :: Program -> [Y.Rule] -> Integer -> IO Program
rewrite' prog rules maxDepth = _rewrite 0
  where
    _rewrite :: Integer -> IO Program
    _rewrite count = do
      logDebug (printf "Starting rewriting cycle %d out of %d" count maxDepth)
      if count == maxDepth
        then do
          logDebug (printf "Max amount of rewriting cycles is reached, rewriting is stopped")
          pure prog
        else do
          rewritten <- rewrite prog rules
          if rewritten == prog
            then do
              logDebug "Rewriting is stopped since it does not affect program anymore"
              pure rewritten
            else rewrite' rewritten rules (count + 1)
=======
      buildAndReplace program ptn res substs
  rewrite prog rest
>>>>>>> 13831a46
<|MERGE_RESOLUTION|>--- conflicted
+++ resolved
@@ -88,8 +88,7 @@
     Just matched -> do
       let substs = extraSubstitutions program (Y.where_ rule) matched
       logDebug (printf "Rule has been matched, substitutions are:\n%s" (prettySubsts substs))
-<<<<<<< HEAD
-      replaced substs
+      buildAndReplace program ptn res substs
   rewrite prog rest
 
 rewrite' :: Program -> [Y.Rule] -> Integer -> IO Program
@@ -108,8 +107,4 @@
             then do
               logDebug "Rewriting is stopped since it does not affect program anymore"
               pure rewritten
-            else rewrite' rewritten rules (count + 1)
-=======
-      buildAndReplace program ptn res substs
-  rewrite prog rest
->>>>>>> 13831a46
+            else rewrite' rewritten rules (count + 1)